--- conflicted
+++ resolved
@@ -271,13 +271,9 @@
             self.blocks.append(Block(dim,head_dim, mlp_ratio, use_bias))
     
     def forward(self, x: torch.Tensor, mask: Optional[torch.Tensor] = None) -> torch.Tensor:
-<<<<<<< HEAD
         for f in self.blocks:
             x = f(x, mask)
         return x
-=======
-        
-        ??? # TODO
 
 
 class TransformerDecoderTrunk(nn.Module):
@@ -311,5 +307,4 @@
             xa_mask: Optional[torch.Tensor] = None, # Cross-attention mask
         ) -> torch.Tensor:
         
-        ??? # TODO
->>>>>>> cbb9432f
+        ??? # TODO